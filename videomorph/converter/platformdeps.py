# -*- coding: utf-8 -*-

# File name: syspath.py
#
#   VideoMorph - A PyQt5 frontend to ffmpeg.
#   Copyright 2016-2017 VideoMorph Development Team

#   Licensed under the Apache License, Version 2.0 (the "License");
#   you may not use this file except in compliance with the License.
#   You may obtain a copy of the License at

#       http://www.apache.org/licenses/LICENSE-2.0

#   Unless required by applicable law or agreed to in writing, software
#   distributed under the License is distributed on an "AS IS" BASIS,
#   WITHOUT WARRANTIES OR CONDITIONS OF ANY KIND, either express or implied.
#   See the License for the specific language governing permissions and
#   limitations under the License.

"""This module provides System Paths creation classes."""

import os
import subprocess
from os.path import expanduser
from os.path import expandvars
from os.path import join as join_path
<<<<<<< HEAD
=======
import subprocess
>>>>>>> ae6cb138
from subprocess import PIPE
from subprocess import Popen
from sys import platform
from sys import prefix
import webbrowser

from .utils import which


def generic_factory(parent_class):
    """Generic factory function."""
    for concrete_class in parent_class.__subclasses__():
        if concrete_class.__name__.lower().startswith('_' + platform):
            return concrete_class()


class PlayerNotFoundError(Exception):
    """Exception to handle Player not found error."""
    pass


# PATHS

class VMPaths:
    """Class to define the base class for paths handling."""

    def __init__(self):
        """Class initializer."""
        self.apps = 'share/applications'
        self.config = join_path(expanduser('~'), '.videomorph')
        self.icons = 'share/icons'
        self.i18n = 'share/videomorph/translations'
        self.profiles = 'share/videomorph/profiles'
        self.doc = 'share/doc/videomorph'
        self.man = 'share/man/man1'
        self.bin = 'bin'


class _LinuxPaths(VMPaths):
    """Class to define the paths to use in Linux systems."""

    def __init__(self):
        """Class initializer."""
        super(_LinuxPaths, self).__init__()
        for attr in self.__dict__:
            if attr != 'config':
                self.__dict__[attr] = join_path(prefix, self.__dict__[attr])


class _Win32Paths(VMPaths):
    """Class to define the paths to use on Windows32 systems."""

    def __init__(self):
        """Class initializer."""
        super(_Win32Paths, self).__init__()
        program_files = expandvars('%ProgramFiles%')
        self.apps = join_path(program_files, r'VideoMorph')
        self.config = join_path(expanduser('~'), '.videomorph')
        self.icons = join_path(program_files, r'VideoMorph\icons')
        self.i18n = join_path(program_files, r'VideoMorph\translations')
        self.profiles = join_path(program_files, r'VideoMorph\profiles')
        self.doc = join_path(program_files, r'VideoMorph\doc')
        self.man = join_path(program_files, r'VideoMorph\man')
        self.bin = join_path(program_files, r'VideoMorph\bin')


def sys_path_factory():
    """Factory method to create the appropriate path."""
    return generic_factory(parent_class=VMPaths)


# EXTERNAL APP LAUNCHER

class _Launcher:
    """Abstract class to implement external apps launcher."""
    def __init__(self):
        self.players = None

    def open_with_user_app(self, url):
        """Open a file or url with user's preferred app."""
        raise NotImplementedError('Must be implemented in subclasses')

    @staticmethod
    def open_with_user_browser(url):
        """Open a web page with default browser."""
        webbrowser.open(url)

    def shutdown_machine(self):
        """Shutdown computer."""
        raise NotImplementedError('Must be implemented in subclasses')


class _LinuxLauncher(_Launcher):
    """Concrete class to implement external apps launcher in Linux."""

    def __init__(self):
        super(_LinuxLauncher, self).__init__()
        self.players = ['vlc',
                        'xplayer',
                        'totem',
                        'kmplayer',
                        'smplayer',
                        'mplayer',
                        'banshee',
                        'mpv',
                        'gxine',
                        'xine-ui',
                        'gmlive',
                        'dragon',
                        'ffplay']

    def open_with_user_app(self, url):
        """Open a file or url with user's preferred app."""
        if which('xdg-open') is not None:
            spawn_process([which('xdg-open'), url])
        else:
            player = self._get_player()
            spawn_process([which(player), url])

    def _get_player(self):
        """Return a player from a list of popular players."""
        for player in self.players:
            if which(player):
                return player

        raise PlayerNotFoundError('Player not found')

    def shutdown_machine(self):
        """Shutdown computer."""
        spawn_process(['shutdown', 'now'])


class _Win32Launcher(_Launcher):
    """Concrete class to implement external apps launcher in Linux."""

    def open_with_user_app(self, url):
        """Open a file or url with user's preferred app."""
        os.startfile(url)

    def shutdown_machine(self):
        """Shutdown computer."""
        spawn_process(['shutdown', '/s'])


def launcher_factory():
    """Factory method to create the appropriate launcher."""
    return generic_factory(parent_class=_Launcher)


# PROCESSES

class _Process:
    """Abstract class to implement external subprocess."""
<<<<<<< HEAD
    def spawn_process(self, cmd):
=======

    def spawn_process(self, cmd):
        """Class to implement external subprocess on different platforms."""
>>>>>>> ae6cb138
        raise NotImplementedError('Must be implemented in subclasses')


class _LinuxProcess(_Process):
    """Concrete class to implement external subprocess on Linux."""

    def spawn_process(self, cmd):
        """Return a Popen object."""

        return Popen(cmd,
                     stdin=PIPE,
                     stdout=PIPE,
                     stderr=PIPE,
                     universal_newlines=True)


class _Win32Process(_Process):
    """Concrete class to implement external subprocess on Windows."""

    def spawn_process(self, cmd):
        """Return a Popen object."""
<<<<<<< HEAD
        shell = True
        si = subprocess.STARTUPINFO()
        si.dwFlags = subprocess.STARTF_USESHOWWINDOW
        si.wShowWindow = subprocess.SW_HIDE
        startupinfo = si
=======
        startupinfo = subprocess.STARTUPINFO()
        startupinfo.dwFlags = subprocess.STARTF_USESHOWWINDOW
        startupinfo.wShowWindow = subprocess.SW_HIDE
>>>>>>> ae6cb138

        return Popen(cmd,
                     stdin=PIPE,
                     stdout=PIPE,
                     stderr=PIPE,
<<<<<<< HEAD
                     shell=shell,
=======
                     shell=True,
>>>>>>> ae6cb138
                     startupinfo=startupinfo,
                     universal_newlines=True)

spawn_process = generic_factory(parent_class=_Process).spawn_process<|MERGE_RESOLUTION|>--- conflicted
+++ resolved
@@ -20,14 +20,10 @@
 """This module provides System Paths creation classes."""
 
 import os
-import subprocess
 from os.path import expanduser
 from os.path import expandvars
 from os.path import join as join_path
-<<<<<<< HEAD
-=======
 import subprocess
->>>>>>> ae6cb138
 from subprocess import PIPE
 from subprocess import Popen
 from sys import platform
@@ -181,13 +177,9 @@
 
 class _Process:
     """Abstract class to implement external subprocess."""
-<<<<<<< HEAD
-    def spawn_process(self, cmd):
-=======
 
     def spawn_process(self, cmd):
         """Class to implement external subprocess on different platforms."""
->>>>>>> ae6cb138
         raise NotImplementedError('Must be implemented in subclasses')
 
 
@@ -209,27 +201,15 @@
 
     def spawn_process(self, cmd):
         """Return a Popen object."""
-<<<<<<< HEAD
-        shell = True
-        si = subprocess.STARTUPINFO()
-        si.dwFlags = subprocess.STARTF_USESHOWWINDOW
-        si.wShowWindow = subprocess.SW_HIDE
-        startupinfo = si
-=======
         startupinfo = subprocess.STARTUPINFO()
         startupinfo.dwFlags = subprocess.STARTF_USESHOWWINDOW
         startupinfo.wShowWindow = subprocess.SW_HIDE
->>>>>>> ae6cb138
 
         return Popen(cmd,
                      stdin=PIPE,
                      stdout=PIPE,
                      stderr=PIPE,
-<<<<<<< HEAD
-                     shell=shell,
-=======
                      shell=True,
->>>>>>> ae6cb138
                      startupinfo=startupinfo,
                      universal_newlines=True)
 
